--- conflicted
+++ resolved
@@ -54,74 +54,6 @@
     const MISSING_MESSAGE = '\'{{name}}\' is missing in props validation';
 
     /**
-<<<<<<< HEAD
-     * Check if we are in a class constructor
-     * @return {boolean} true if we are in a class constructor, false if not
-     */
-    function inComponentWillReceiveProps() {
-      let scope = context.getScope();
-      while (scope) {
-        if (
-          scope.block && scope.block.parent &&
-          scope.block.parent.key && scope.block.parent.key.name === 'componentWillReceiveProps'
-        ) {
-          return true;
-        }
-        scope = scope.upper;
-      }
-      return false;
-    }
-
-    /**
-     * Check if we are in a class constructor
-     * @return {boolean} true if we are in a class constructor, false if not
-     */
-    function inShouldComponentUpdate() {
-      let scope = context.getScope();
-      while (scope) {
-        if (
-          scope.block && scope.block.parent &&
-          scope.block.parent.key && scope.block.parent.key.name === 'shouldComponentUpdate'
-        ) {
-          return true;
-        }
-        scope = scope.upper;
-      }
-      return false;
-    }
-
-    /**
-    * Checks if a prop is being assigned a value props.bar = 'bar'
-    * @param {ASTNode} node The AST node being checked.
-    * @returns {Boolean}
-    */
-
-    function isAssignmentToProp(node) {
-      return (
-        node.parent &&
-        node.parent.type === 'AssignmentExpression' &&
-        node.parent.left === node
-      );
-    }
-
-    /**
-     * Checks if we are using a prop
-     * @param {ASTNode} node The AST node being checked.
-     * @returns {Boolean} True if we are using a prop, false if not.
-     */
-    function isPropTypesUsage(node) {
-      const isClassUsage = (
-        (utils.getParentES6Component() || utils.getParentES5Component()) &&
-        node.object.type === 'ThisExpression' && node.property.name === 'props'
-      );
-      const isStatelessFunctionUsage = node.object.name === 'props' && !isAssignmentToProp(node);
-      const isNextPropsUsage = node.object.name === 'nextProps' && (inComponentWillReceiveProps() || inShouldComponentUpdate());
-      return isClassUsage || isStatelessFunctionUsage || isNextPropsUsage;
-    }
-
-    /**
-=======
->>>>>>> 8f2663ed
      * Checks if the prop is ignored
      * @param {String} name Name of the prop to check.
      * @returns {Boolean} True if the prop is ignored, false if not.
@@ -227,217 +159,6 @@
     }
 
     /**
-<<<<<<< HEAD
-     * Checks if the prop has spread operator.
-     * @param {ASTNode} node The AST node being marked.
-     * @returns {Boolean} True if the prop has spread operator, false if not.
-     */
-    function hasSpreadOperator(node) {
-      const tokens = sourceCode.getTokens(node);
-      return tokens.length && tokens[0].value === '...';
-    }
-
-    /**
-     * Removes quotes from around an identifier.
-     * @param {string} the identifier to strip
-     */
-    function stripQuotes(string) {
-      return string.replace(/^\'|\'$/g, '');
-    }
-
-    /**
-     * Retrieve the name of a key node
-     * @param {ASTNode} node The AST node with the key.
-     * @return {string} the name of the key
-     */
-    function getKeyValue(node) {
-      if (node.type === 'ObjectTypeProperty') {
-        const tokens = context.getFirstTokens(node, 2);
-        return (tokens[0].value === '+' || tokens[0].value === '-'
-          ? tokens[1].value
-          : stripQuotes(tokens[0].value)
-        );
-      }
-      const key = node.key || node.argument;
-      return key.type === 'Identifier' ? key.name : key.value;
-    }
-
-    /**
-     * Retrieve the name of a property node
-     * @param {ASTNode} node The AST node with the property.
-     * @return {string} the name of the property or undefined if not found
-     */
-    function getPropertyName(node) {
-      const isDirectProp = DIRECT_PROPS_REGEX.test(sourceCode.getText(node));
-      const isInClassComponent = utils.getParentES6Component() || utils.getParentES5Component();
-      const isNotInConstructor = !utils.inConstructor();
-      const isNotInComponentWillReceiveProps = !inComponentWillReceiveProps();
-      const isNotInShouldComponentUpdate = !inShouldComponentUpdate();
-      if (isDirectProp && isInClassComponent && isNotInConstructor && isNotInComponentWillReceiveProps
-        && isNotInShouldComponentUpdate) {
-        return void 0;
-      }
-      if (!isDirectProp) {
-        node = node.parent;
-      }
-      const property = node.property;
-      if (property) {
-        switch (property.type) {
-          case 'Identifier':
-            if (node.computed) {
-              return '__COMPUTED_PROP__';
-            }
-            return property.name;
-          case 'MemberExpression':
-            return void 0;
-          case 'Literal':
-            // Accept computed properties that are literal strings
-            if (typeof property.value === 'string') {
-              return property.value;
-            }
-            // falls through
-          default:
-            if (node.computed) {
-              return '__COMPUTED_PROP__';
-            }
-            break;
-        }
-      }
-      return void 0;
-    }
-
-    /**
-     * Mark a prop type as used
-     * @param {ASTNode} node The AST node being marked.
-     */
-    function markPropTypesAsUsed(node, parentNames) {
-      parentNames = parentNames || [];
-      let type;
-      let name;
-      let allNames;
-      let properties;
-      switch (node.type) {
-        case 'MemberExpression':
-          name = getPropertyName(node);
-          if (name) {
-            allNames = parentNames.concat(name);
-            if (node.parent.type === 'MemberExpression') {
-              markPropTypesAsUsed(node.parent, allNames);
-            }
-            // Do not mark computed props as used.
-            type = name !== '__COMPUTED_PROP__' ? 'direct' : null;
-          } else if (
-            node.parent.id &&
-            node.parent.id.properties &&
-            node.parent.id.properties.length &&
-            getKeyValue(node.parent.id.properties[0])
-          ) {
-            type = 'destructuring';
-            properties = node.parent.id.properties;
-          }
-          break;
-        case 'ArrowFunctionExpression':
-        case 'FunctionDeclaration':
-        case 'FunctionExpression':
-          type = 'destructuring';
-          properties = node.params[0].properties;
-          break;
-        case 'MethodDefinition':
-          const destructuring = node.value && node.value.params && node.value.params[0] && node.value.params[0].type === 'ObjectPattern';
-          if (destructuring) {
-            type = 'destructuring';
-            properties = node.value.params[0].properties;
-            break;
-          } else {
-            return;
-          }
-        case 'VariableDeclarator':
-          for (let i = 0, j = node.id.properties.length; i < j; i++) {
-            // let {props: {firstname}} = this
-            const thisDestructuring = (
-              !hasSpreadOperator(node.id.properties[i]) &&
-              (PROPS_REGEX.test(node.id.properties[i].key.name) || PROPS_REGEX.test(node.id.properties[i].key.value)) &&
-              node.id.properties[i].value.type === 'ObjectPattern'
-            );
-            // let {firstname} = props
-            const directDestructuring =
-              PROPS_REGEX.test(node.init.name) &&
-              (utils.getParentStatelessComponent() || utils.inConstructor() || inComponentWillReceiveProps())
-            ;
-
-            if (thisDestructuring) {
-              properties = node.id.properties[i].value.properties;
-            } else if (directDestructuring) {
-              properties = node.id.properties;
-            } else {
-              continue;
-            }
-            type = 'destructuring';
-            break;
-          }
-          break;
-        default:
-          throw new Error(`${node.type} ASTNodes are not handled by markPropTypesAsUsed`);
-      }
-
-      const component = components.get(utils.getParentComponent());
-      const usedPropTypes = (component && component.usedPropTypes || []).slice();
-
-      switch (type) {
-        case 'direct':
-          // Ignore Object methods
-          if (Object.prototype[name]) {
-            break;
-          }
-
-          const isDirectProp = DIRECT_PROPS_REGEX.test(sourceCode.getText(node));
-
-          usedPropTypes.push({
-            name: name,
-            allNames: allNames,
-            node: (
-              !isDirectProp && !utils.inConstructor() && !inComponentWillReceiveProps() ?
-                node.parent.property :
-                node.property
-            )
-          });
-          break;
-        case 'destructuring':
-          for (let k = 0, l = properties.length; k < l; k++) {
-            if (hasSpreadOperator(properties[k]) || properties[k].computed) {
-              continue;
-            }
-            const propName = getKeyValue(properties[k]);
-
-            let currentNode = node;
-            allNames = [];
-            while (currentNode.property && !PROPS_REGEX.test(currentNode.property.name)) {
-              allNames.unshift(currentNode.property.name);
-              currentNode = currentNode.object;
-            }
-            allNames.push(propName);
-
-            if (propName) {
-              usedPropTypes.push({
-                name: propName,
-                allNames: allNames,
-                node: properties[k]
-              });
-            }
-          }
-          break;
-        default:
-          break;
-      }
-
-      components.set(node, {
-        usedPropTypes: usedPropTypes
-      });
-    }
-
-    /**
-=======
->>>>>>> 8f2663ed
      * Reports undeclared proptypes for a given component
      * @param {Object} component The component to process
      */
@@ -465,54 +186,6 @@
     // --------------------------------------------------------------------------
 
     return {
-<<<<<<< HEAD
-      VariableDeclarator: function(node) {
-        const destructuring = node.init && node.id && node.id.type === 'ObjectPattern';
-        // let {props: {firstname}} = this
-        const thisDestructuring = destructuring && node.init.type === 'ThisExpression';
-        // let {firstname} = props
-        const directDestructuring =
-          destructuring &&
-          PROPS_REGEX.test(node.init.name) &&
-          (utils.getParentStatelessComponent() || utils.inConstructor() || inComponentWillReceiveProps())
-        ;
-
-        if (!thisDestructuring && !directDestructuring) {
-          return;
-        }
-        markPropTypesAsUsed(node);
-      },
-
-      FunctionDeclaration: markDestructuredFunctionArgumentsAsUsed,
-
-      ArrowFunctionExpression: markDestructuredFunctionArgumentsAsUsed,
-
-      FunctionExpression: function(node) {
-        if (node.parent.type === 'MethodDefinition') {
-          return;
-        }
-        markDestructuredFunctionArgumentsAsUsed(node);
-      },
-
-      MemberExpression: function(node) {
-        if (isPropTypesUsage(node)) {
-          markPropTypesAsUsed(node);
-        }
-      },
-
-      MethodDefinition: function(node) {
-        const destructuring = node.value && node.value.params && node.value.params[0] && node.value.params[0].type === 'ObjectPattern';
-        if (node.key.name === 'componentWillReceiveProps' && destructuring) {
-          markPropTypesAsUsed(node);
-        }
-
-        if (node.key.name === 'shouldComponentUpdate' && destructuring) {
-          markPropTypesAsUsed(node);
-        }
-      },
-
-=======
->>>>>>> 8f2663ed
       'Program:exit': function() {
         const list = components.list();
         // Report undeclared proptypes for all classes
